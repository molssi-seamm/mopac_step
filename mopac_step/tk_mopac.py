--- conflicted
+++ resolved
@@ -86,19 +86,7 @@
 
     def create_dialog(self):
         """Create the dialog!"""
-<<<<<<< HEAD
-        self.dialog = Pmw.Dialog(
-            self.toplevel,
-            buttons=('OK', 'Help', 'Cancel'),
-            defaultbutton='OK',
-            master=self.toplevel,
-            title='Edit MOPAC step',
-            command=self.handle_dialog
-        )
-        self.dialog.withdraw()
-=======
         frame = super().create_dialog('Edit MOPAC Step')
->>>>>>> 191923f1
 
         # make it large!
         sw = self.dialog.winfo_screenwidth()
