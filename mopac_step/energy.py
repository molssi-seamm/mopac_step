--- conflicted
+++ resolved
@@ -90,13 +90,8 @@
         )
 
         # Start gathering the keywords
-<<<<<<< HEAD
-        keywords = []
-        keywords.append('1SCF')  # put first so easy to remove in other steps
-=======
         keywords = copy.deepcopy(P['extra keywords'])
         keywords.append('1SCF')
->>>>>>> 022c808c
         keywords.append(P['hamiltonian'])
 
         # which structure? may need to set default first...
