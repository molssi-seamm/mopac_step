# -*- coding: utf-8 -*-

"""Setup and run MOPAC"""

import configargparse
import cpuinfo
import logging
import seamm
import seamm.data as data
import seamm_util
import seamm_util.printing as printing
from seamm_util.printing import FormattedText as __
import mopac_step
import os
import os.path
import pprint
import re

logger = logging.getLogger(__name__)
job = printing.getPrinter()
printer = printing.getPrinter('mopac')


def upcase(string):
    """Return an uppercase version of the string.

    Used for the type argument in argparse/
    """
    return string.upper()


class MOPAC(seamm.Node):

    def __init__(
        self,
        flowchart=None,
        namespace='org.molssi.seamm.mopac',
        extension=None
    ):
        """Initialize the node"""

        logger.debug('Creating MOPAC {}'.format(self))

        # Argument/config parsing
        self.parser = configargparse.ArgParser(
            auto_env_var_prefix='',
            default_config_files=[
                '/etc/seamm/mopac.ini',
                '/etc/seamm/seamm.ini',
                '~/.seamm/mopac.ini',
                '~/.seamm/seamm.ini',
            ]
        )

        self.parser.add_argument(
            '--seamm-configfile',
            is_config_file=True,
            default=None,
            help='a configuration file to override others'
        )

        # Options for this plugin
        self.parser.add_argument(
            "--mopac-log-level",
            default=configargparse.SUPPRESS,
            choices=[
                'CRITICAL', 'ERROR', 'WARNING', 'INFO', 'DEBUG', 'NOTSET'
            ],
            type=upcase,
            help="the logging level for the Mopac step"
        )

        # Options for Mopac
        self.parser.add_argument(
            '--mopac-exe',
            default='mopac',
            help='the path to the MOPAC executable'
        )

        self.parser.add_argument(
            '--mopac-num-threads',
            default='default',
            help='How many threads to use in MOPAC'
        )

        self.parser.add_argument(
            '--mopac-mkl-num-threads',
            default='default',
            help='How many threads to use with MKL in MOPAC'
        )

        self.options, self.unknown = self.parser.parse_known_args()

        # Set the logging level for this module if requested
        if 'mopac_log_level' in self.options:
            logger.setLevel(self.options.mopac_log_level)

        # Create the subflowchart and proceed
        self.subflowchart = seamm.Flowchart(
            name='MOPAC',
            namespace=namespace,
            directory=flowchart.root_directory
        )
        self._data = {}

        super().__init__(
            flowchart=flowchart, title='MOPAC', extension=extension,
            module=__name__
        )

    @property
    def version(self):
        """The semantic version of this module.
        """
        return mopac_step.__version__

    @property
    def git_revision(self):
        """The git version of this module.
        """
        return mopac_step.__git_revision__

    def set_id(self, node_id):
        """Set the id for node to a given tuple"""
        self._id = node_id

        # and set our subnodes
        self.subflowchart.set_ids(self._id)

        return self.next()

    def description_text(self, P=None):
        """Return a short description of this step.

        Return a nicely formatted string describing what this step will
        do.

        Keyword arguments:
            P: a dictionary of parameter values, which may be variables
                or final values. If None, then the parameters values will
                be used as is.
        """

        # Work through children. Get the first real node
        node = self.subflowchart.get_node('1').next()

        text = self.header + '\n\n'
        while node is not None:
            text += __(node.description_text(), indent=3 * ' ').__str__()
            text += '\n'
            node = node.next()

        return text

    def run(self):
        """Run MOPAC"""

        if data.structure is None:
            logger.error('MOPAC run(): there is no structure!')
            raise RuntimeError('MOPAC run(): there is no structure!')

        # Access the options and find the executable
        o = self.options

        mopac_exe = seamm_util.check_executable(
            o.mopac_exe, key='--mopac-exe', parser=self.parser
        )
        
        # How many processors does this node have?
        info = cpuinfo.get_cpu_info()
        n_cores = info['count']
        # Account for Intel hyperthreading
        if info['arch'][0:3] == 'X86':
            n_cores = int(n_cores / 2)
        if n_cores < 1:
            n_cores = 1
        logger.info('The number of cores is {}'.format(n_cores))

        # Currently, on the Mac, it is not clear that any parallelism helps
        # much.
        n_atoms = len(seamm.data.structure['atoms']['elements'])  # noqa: F841

        if o.mopac_mkl_num_threads == 'default':
            # Wild guess!
            # mopac_mkl_num_threads = int(pow(n_atoms / 16, 0.3333))
            mopac_mkl_num_threads = 1
        else:
            mopac_mkl_num_threads = int(o.mopac_mkl_num_threads)
        if mopac_mkl_num_threads > n_cores:
            mopac_mkl_num_threads = n_cores
        elif mopac_mkl_num_threads < 1:
            mopac_mkl_num_threads = 1
        logger.info('MKL will use {} threads.'.format(mopac_mkl_num_threads))

        if o.mopac_num_threads == 'default':
            # Wild guess!
            # mopac_num_threads = int(pow(n_atoms / 32, 0.5))
            mopac_num_threads = 1
            if mopac_num_threads > n_cores:
                mopac_num_threads = n_cores
        else:
            mopac_num_threads = int(o.mopac_num_threads)
        if mopac_num_threads > n_cores:
            mopac_num_threads = n_cores
        if mopac_num_threads < 1:
            mopac_num_threads = 1
        logger.info('MOPAC will use {} threads.'.format(mopac_num_threads))

        env = {
            'MKL_NUM_THREADS': str(mopac_mkl_num_threads),
            'OMP_NUM_THREADS': str(mopac_num_threads)
        }
        extra_keywords = ['AUX']
        if mopac_num_threads > 1:
            extra_keywords.append('THREADS={}'.format(mopac_num_threads))

        # Work through the subflowchart to find out what to do.
        self.subflowchart.root_directory = self.flowchart.root_directory

        next_node = super().run(printer)

        # Get the first real node
        node = self.subflowchart.get_node('1').next()

        input_data = []
        while node:
            node.parent = self
            keywords = node.get_input()
            lines = []
            lines.append(' '.join(keywords + extra_keywords))
            lines.append('Run from MolSSI flowchart')
            lines.append(
                '{} using {} hamiltonian'.format(
                    node.description, node.parameters['hamiltonian']
                )
            )

            if 'OLDGEO' in keywords:
                input_data.append('\n'.join(lines))
            else:
                tmp_structure = []
                structure = seamm.data.structure
                elements = structure['atoms']['elements']
                coordinates = structure['atoms']['coordinates']
                if 'freeze' in structure['atoms']:
                    freeze = structure['atoms']['freeze']
                else:
                    freeze = [''] * len(elements)
                for element, xyz, frz in zip(elements, coordinates, freeze):
                    x, y, z = xyz
                    line = '{:2} {: 12.8f} {:d} {: 12.8f} {:d} {: 12.8f} {:d}'\
                           .format(element,
                                   x, 0 if 'x' in frz else 1,
                                   y, 0 if 'y' in frz else 1,
                                   z, 0 if 'z' in frz else 1)
                    tmp_structure.append(line)
                input_data.append(
                    '\n'.join(lines) + '\n' + '\n'.join(tmp_structure) + '\n'
                )

            node = node.next()

<<<<<<< HEAD
        files = {'mopac.dat': '\n'.join(input_data)}
        logger.debug('mopac.dat:\n' + files['mopac.dat'])

=======
        files = {'molssi.dat': '\n'.join(input_data)}
        logger.debug('molssi.dat:\n' + files['molssi.dat'])
>>>>>>> 191923f1
        os.makedirs(self.directory, exist_ok=True)
        for filename in files:
            with open(os.path.join(self.directory, filename), mode='w') as fd:
                fd.write(files[filename])

        local = seamm.ExecLocal()
        return_files = ['mopac.arc', 'mopac.out', 'mopac.aux']
        result = local.run(
            cmd=[mopac_exe, 'mopac.dat'],
            files=files,
            return_files=return_files,
            env=env
        )

        if not result:
            logger.error('There was an error running MOPAC')
            return None

        logger.debug('\n' + pprint.pformat(result))

        logger.debug(
            '\n\nOutput from MOPAC\n\n' + result['mopac.out']['data'] + '\n\n'
        )

        for filename in result['files']:
            with open(os.path.join(self.directory, filename), mode='w') as fd:
                if result[filename]['data'] is not None:
                    fd.write(result[filename]['data'])
                else:
                    fd.write(result[filename]['exception'])

        # Analyze the results
        self.analyze()

        # Close the reference handler, which should force it to close the
        # connection.
        self.references = None

        return next_node

    def analyze(self, indent='', lines=[]):
        """Read the results from MOPAC calculations and analyze them,
        putting key results into variables for subsequent use by
        other stages
        """

        # Split the aux files into sections for each step
        filename = 'mopac.aux'
        with open(os.path.join(self.directory, filename), mode='r') as fd:
            lines = fd.read().splitlines()

        # Find the sections in the file corresponding to sub-tasks
        aux = []
        start = 0
        lineno = 0
        for line in lines:
            if 'END OF MOPAC FILE' in line:
                aux.append(lines[start:lineno])
            lineno += 1
            if 'START OF MOPAC FILE' in line:
                start = lineno

        # Split the output file into sections for each step
        filename = 'mopac.out'
        with open(os.path.join(self.directory, filename), mode='r') as fd:
            lines = fd.read().splitlines()

        # Find the sections in the file corresponding to sub-tasks
        out = []
        start = 0
        lineno = 0
        n_star_lines = 0
        for line in lines:
            if line[1:51] == 50 * '*':
                n_star_lines += 1
                if n_star_lines == 7:
                    out.append(lines[start:lineno])
                    start = lineno
            lineno += 1
        out.append(lines[start:])

        # Loop through our subnodes. Get the first real node
        node = self.subflowchart.get_node('1').next()
        section = 0
<<<<<<< HEAD
        for section in range(len(aux)):
            data = self.parse_aux(aux[section])

=======
        for start, end in sections:
            section += 1
            data = self.parse_aux(lines[start:end])
>>>>>>> 191923f1
            logger.debug('\nAUX file section {}'.format(section))
            logger.debug('------------------')
            logger.debug(pprint.pformat(data, width=170, compact=True))

            # Add main citation for MOPAC
            if section == 1 and 'MOPAC_VERSION' in data:
                self.references.cite(
                    raw=self.bibliography['MOPAC_2016'],
                    alias='mopac',
                    module='mopac_step',
                    level=1,
                    note='The principle MOPAC citation.'
                )

            node.analyze(data=data, out=out[section])

            node = node.next()

        printer.normal('')

    def parse_aux(self, lines):
        """Digest a section of the aux file"""

        properties = mopac_step.properties
        trans = str.maketrans('Dd', 'Ee')

        data = {}
        lineno = -1
        nlines = len(lines)
        while True:
            lineno += 1
            if lineno >= nlines:
                break
            line = lines[lineno].strip()
            if line[0] == "#":
                continue
            if '=' not in line:
                raise RuntimeError(
                    "Problem parsing MOPAC aux file: '" + line + "'"
                )
            key, rest = line.split('=', maxsplit=1)
            if key[-1] == ']':
                name, size = key[0:-1].split('[')
                size = int(size.lstrip('0'))
                if ':' in name:
                    name, units = name.split(':')

                if name not in properties:
                    raise RuntimeError(
                        "Property '{}' not recognized.".format(name)
                    )
                if 'units' in properties[name]:
                    data[name + ',units'] = properties[name]['units']

                # Check for floating point numbers run together
                if properties[name]['type'] == 'float':
                    values = []
                    for value in rest.split():
                        tmp = value.split('.')
                        if len(tmp) <= 2:
                            values.append(value)
                        else:
                            # Run together ... lets see how many decimals
                            n_decimals = len(tmp[-1])
                            # and before the decimal
                            n_digits = len(tmp[-2]) - n_decimals
                            n = n_digits + 1 + n_decimals
                            n_values = len(tmp) - 1
                            # blanks at front have been stripped, so count back
                            start = 0
                            end = len(value) - (n_values - 1) * n
                            while start < len(value):
                                values.append(value[start:end])
                                start = end
                                end += n
                    tmp = values
                else:
                    tmp = rest.split()

                while len(tmp) < size:
                    lineno += 1
                    line = lines[lineno].strip()
                    if line[0] != '#':
                        tmp.extend(line.split())
                if properties[name]['type'] == 'integer':
                    values = []
                    for value in tmp:
                        values.append(int(value))
                elif properties[name]['type'] == 'float':
                    values = []
                    for value in tmp:
                        values.append(float(value.translate(trans)))
                else:
                    values = tmp

                if 'UPDATED' in name:
                    if name not in data:
                        data[name] = []
                    data[name].append(values)
                else:
                    if properties[name]['dimensionality'] == 'scalar':
                        if not (units == 'ARBITRARY_UNITS' and name in data):
                            data[name] = values[0]
                    else:
                        data[name] = values
            else:
                if ':' in key:
                    name, units = key.split(':')
                else:
                    name = key

                if name not in properties:
                    raise RuntimeError(
                        "Property '{}' not recognized.".format(name)
                    )
                if 'units' in properties[name]:
                    data[name + ',units'] = properties[name]['units']
                if properties[name]['type'] == 'integer':
                    value = int(rest)
                elif properties[name]['type'] == 'float':
                    value = float(self._sanitize_value(rest))
                else:
                    value = rest.strip('"')
                if 'UPDATED' in name:
                    if name not in data:
                        data[name] = []
                    data[name].append(value)
                else:
                    data[name] = value
        return data

    def _sanitize_value(self, value):
        regex = r"^([-+]?[.0-9]+)([EeDd]*)([-+][0-9]+)$"
        subs = r"\1E\3"
        ret = float(re.sub(regex, subs, value))
        return ret<|MERGE_RESOLUTION|>--- conflicted
+++ resolved
@@ -260,14 +260,8 @@
 
             node = node.next()
 
-<<<<<<< HEAD
         files = {'mopac.dat': '\n'.join(input_data)}
         logger.debug('mopac.dat:\n' + files['mopac.dat'])
-
-=======
-        files = {'molssi.dat': '\n'.join(input_data)}
-        logger.debug('molssi.dat:\n' + files['molssi.dat'])
->>>>>>> 191923f1
         os.makedirs(self.directory, exist_ok=True)
         for filename in files:
             with open(os.path.join(self.directory, filename), mode='w') as fd:
@@ -352,15 +346,9 @@
         # Loop through our subnodes. Get the first real node
         node = self.subflowchart.get_node('1').next()
         section = 0
-<<<<<<< HEAD
-        for section in range(len(aux)):
-            data = self.parse_aux(aux[section])
-
-=======
         for start, end in sections:
             section += 1
             data = self.parse_aux(lines[start:end])
->>>>>>> 191923f1
             logger.debug('\nAUX file section {}'.format(section))
             logger.debug('------------------')
             logger.debug(pprint.pformat(data, width=170, compact=True))
